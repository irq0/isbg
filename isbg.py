#!/usr/bin/env python

# This Python program scans an IMAP Inbox and runs every
# entry against SpamAssassin. For any entries that match,
# the message is copied to another folder, and the original
# marked or deleted.

# This software was mainly written Roger Binns
# <rogerb@rogerbinns.com> and maintained by Thomas Lecavelier
# <thomas@lecavelier.name> since novembre 2009.
# You may use isbg under any OSI approved open source license
# such as those listed at http://opensource.org/licenses/alphabetical

version="0.99"

from subprocess import Popen, PIPE

import imaplib
import sys
import re
import os
import getpass
import getopt
import string
import socket
import time
import atexit

try:
  from hashlib import md5
except ImportError:
  from md5 import md5

# You can specify your imap password using a command line option (--imappassword).
# This however is a really bad idea since any user on the system can run
# ps and see the command line arguments. If you really must do it non-interactively
# then set the password here.

imapuser=getpass.getuser()
imaphost='localhost'
imapport=0 # autodetect - 143 for standard connection, 993 for imaps
usessl=0
imappassword=None
imapinbox="INBOX"
spaminbox="INBOX.spam"
teachonly=0
learnspambox=None
learnhambox=None
movehamto=None
learnthendestroy=0
interactive=sys.stdin.isatty()
thresholdsize=120000 # messages larger than this aren't considered
pastuidsfile=None
lockfile=None
lockfilename=None
ignorelockfile=0
lockfilegraceminutes=240 
passwordfilename=None # where the password is stored if requested
savepw=0              # save the password
alreadylearnt="Message was already un/learned"

# satest is what command is used test if the message is spam
satest=["spamassassin", "--exit-code"]
# sasave is the one that dumps out a munged message including report
sasave=["spamassassin"]
# what we use to set flags on the original spam in imapbox
spamflagscmd="+FLAGS.SILENT"
# and the flags we set them to (none by default)
spamflags="("
# include the spamassassin report in the message placed in spaminbox
increport=1
# delete messages with a score higher then this
deletehigherthen=0
# expunge before quiting causing all messages marked for deletion
# to actually be deleted
expunge=0
# print imap tracing info
verbose=0
# print stats at end
stats=1
# use different exit codes to show what happened
exitcodes=0

###
### exitcode maps
###

exitcodeok=0         # all went well
exitcodenewmsgs=1    # there were new messages - none of them spam
                     #                         (if exitcodes is on)
exitcodenewspam=2    # they were all spams     (if exitcodes is on)
exitcodenewmsgspam=3 # there were new messages and new spam
                     #                         (if exitcodes is on)
exitcodeflags=10     # there were errors in the command line arguments
exitcodeimap=11      # there was an IMAP level error
exitcodespamc=12     # there was error when communicating between spamc and spamd
                     #
exitcodetty=20       # there was an error because we're not in an interactive tty
exitcodelocked=30    # there's certainly another isbg running

# IMAP implementation detail
# Courier IMAP ignores uid fetches where more than a certain number are listed
# so we break them down into smaller groups of this size
uidfetchbatchsize=25
# password saving stuff. A vague level of obfuscation
passwordhashlen=256 # should be a multiple of 16
passwordhash=None

# Usage message - note that not all options are documented
def usage(ec):
    sslmsg=""
    if hasattr(socket, "ssl"):
        sslmsg="""
  --ssl                 Make an SSL connection to the IMAP server"""
    sys.stderr.write("""isbg: IMAP Spam begone %s
All options are optional

  --imaphost hostname   IMAP server name [%s]%s
  --imapuser username   Who you login as [%s]
  --imapinbox mbox      Name of your inbox folder [%s]
  --spaminbox mbox      Name of your spam folder [%s]
  --teachonly           Don't search spam, just learn from folders
  --learnspambox mbox   Name of your learn spam folder [%s]
  --learnhambox mbox    Name of your learn ham folder [%s]
  --movehamto mbox      Move ham to folder [%s]
  --learnthendestroy    Mark learnt messages for deletion
  --maxsize numbytes    Messages larger than this will be ignored as they are
                        unlikely to be spam [%d]
  --noreport            Don't include the SpamAssassin report in the message
                        copied to your spam folder
  --flag                The spams will be flagged in your inbox
  --delete              The spams will be marked for deletion from your inbox
  --deletehigherthen #  Delete any spam with a score higher then #
  --expunge             Cause marked for deletion messages to also be deleted
                        (only useful if --delete is specified)
  --verbose             Show IMAP stuff happening
  --spamc               Use spamc instead of standalone SpamAssassin binary
  --savepw              Store the password to be used in future runs
  --noninteractive      Prevent interactive requests
  --ignorelockfile      Don't stop is lock file is present
  --nostats             Don't print stats
  --exitcodes           Use different exitcodes (see doc)
(Your inbox will remain untouched unless you specify --flag or --delete)
See http://wiki.github.com/ook/isbg for more details\n""" % (version, imaphost, sslmsg, imapuser, imapinbox, spaminbox, learnspambox, learnhambox, movehamto, thresholdsize))
    sys.exit(ec)

def errorexit(msg, exitcode=exitcodeflags):
    sys.stderr.write(msg)
    sys.stderr.write("\nUse --help to see valid options and arguments\n")
    sys.exit(exitcode)

def addspamflag(flag):
    global spamflags
    if len(spamflags)>1: spamflags=spamflags+" "
    spamflags=spamflags+flag

def hexof(x):
    res=""
    for i in x: res=res+("%02x" % ord(i))
    return res

def hexdigit(c):
    if c>='0' and c<='9':
        return ord(c)-ord('0')
    if c>='a' and c<='f':
        return 10+ord(c)-ord('a')
    if c>='A' and c<='F':
        return 10+ord(c)-ord('A')
    raise ValueError(`c`+"is not a valid hexadecimal digit")

def dehexof(x):
    res=""
    while(len(x)):
        res=res+chr( 16*hexdigit(x[0])+ hexdigit(x[1]))
        x=x[2:]
    return res


# argument processing
longopts=[ "imaphost=", "imapuser=", "imapinbox=", "spaminbox=",
       "maxsize=", "noreport", "flag", "delete", "deletehigherthen=",
       "expunge", "verbose", "trackfile=", "spamc", "ssl", "savepw",
       "nostats", "exitcodes", "learnhambox=", "movehamto=",
       "learnspambox=", "teachonly", "learnthendestroy", "noninteractive",
       "ignorelockfile",
       # options not mentioned in usage
       "imappassword=", "satest=", "sasave=", "spamflagscmd=", "spamflags=",
       "help", "version", "imapport=", "passwordfilename=", "lockfilegraceminutes="
       ]

try:
    opts, pargs=getopt.getopt(sys.argv[1:], None, longopts)
except Exception,e:
    errorexit("option processing failed - "+str(e))

if len(pargs):
    errorexit("unrecognised option(s) - "+`pargs`)

for p in opts:
    if p[0]=="--maxsize":
        try:
            thresholdsize=int(p[1])
        except:
            errorexit("Unrecognized size - "+p[1])
        if thresholdsize<1:
            errorexit("Size "+`thresholdsize`+" is too small")
    elif p[0]=="--deletehigherthen":
        try:
            deletehigherthen=float(p[1])
        except:
            errorexit("Unrecognized score - "+p[1])
        if deletehigherthen<1:
            errorexit("Score "+`deletehigherthen`+" is too small")
    elif p[0]=="--imapport":
        imapport=int(p[1])
    elif p[0]=="--noreport":
        increport=0
    elif p[0]=="--noninteractive":
        interactive=0
    elif p[0]=="--flag":
        addspamflag("\\Flagged")
    elif p[0]=="--delete":
        addspamflag("\\Deleted")
    elif p[0]=="--spamc":
        satest=["spamc", "-c"]
        sasave=["spamc"]
    elif p[0]=="--expunge":
        expunge=1
    elif p[0]=="--teachonly":
        teachonly=1
    elif p[0]=="--learnthendestroy":
        learnthendestroy=1
    elif p[0]=="--verbose":
        verbose=1
    elif p[0]=="--ssl":
        usessl=1
    elif p[0]=="--savepw":
        savepw=1
    elif p[0]=="--nostats":
        stats=0
    elif p[0]=="--exitcodes":
        exitcodes=1
    elif p[0]=="--help":
        usage(0)
    elif p[0]=="--version":
        print version
        sys.exit(0)
    elif p[0]=="--trackfile":
        pastuidsfile=p[1]
    elif p[0]=="--lockfilename":
        lockfilename=p[1]
    elif p[0]=="--ignorelockfile":
        ignorelockfile=1
    elif p[0]=="--lockfilegraceminutes":
        lockfilegraceminutes = int(p[1])
    else:
        locals()[p[0][2:]]=p[1]

# fixup any arguments

if spamflags[-1]!=')':
    spamflags=spamflags+')'

if imapport==0:
    if usessl: imapport=993
    else:      imapport=143

if pastuidsfile is None:
    pastuidsfile=os.path.expanduser("~"+os.sep+".isbg-track")
    m=md5()
    m.update(imaphost)
    m.update(imapuser)
    m.update(`imapport`)
    res=hexof(m.digest())
    pastuidsfile=pastuidsfile+res

if lockfilename is None:
    lockfilename=os.path.expanduser("~"+os.sep+".isbg-lock")

# Delete lock file
def removelock():
  os.remove(lockfilename)

atexit.register(removelock)

# Password stuff
def getpw(data,hash):
    res=""
    for i in range(0,passwordhashlen):
        c=ord(data[i]) ^ ord(hash[i])
        if c==0:
            break
        res=res+chr(c)
    return res
        
def setpw(pw, hash):
    if len(pw)>passwordhashlen:
        raise ValueError("password of length %d is too long to store (max accepted is %d)" % (len(pw), passwordhashlen))
    res=list(hash)
    for i in range(0, len(pw)):
        res[i]=chr( ord(res[i]) ^ ord(pw[i]) )
    return string.join(res, '')

if passwordfilename is None:
    m=md5()
    m.update(imaphost)
    m.update(imapuser)
    m.update(`imapport`)
    passwordfilename=os.path.expanduser("~"+os.sep+".isbg-"+hexof(m.digest()))

if passwordhash is None:
    # We make hash that the password is xor'ed against
    m=md5()
    m.update(imaphost)
    m.update(m.digest())
    m.update(imapuser)
    m.update(m.digest())
    m.update(`imapport`)
    m.update(m.digest())
    passwordhash=m.digest()
    while len(passwordhash)<passwordhashlen:
        m.update(passwordhash)
        passwordhash=passwordhash+m.digest()

if verbose:
    print "Lock file is", lockfilename
    print "Trackfile is", pastuidsfile
    print "SpamFlags are", spamflags
    print "Password file is", passwordfilename
 
# Acquirelockfilename or exit
if ignorelockfile:
  if verbose:
    print "Lock file is ignored. Continue."
else:
  if os.path.exists(lockfilename) and (os.path.getmtime(lockfilename) + (lockfilegraceminutes * 60) > time.time()):
    if verbose:
      print "\nLock file is present. Guessing isbg is already running. Exit."
    exit(exitcodelocked)
  else:
    lockfile = open(lockfilename, 'w')
    lockfile.write(`os.getpid()`)
    lockfile.close()

# Figure out the password
if imappassword is None:
    if not savepw and os.path.exists(passwordfilename):
        try:
            imappassword=getpw(dehexof(open(passwordfilename, "rb").read()), passwordhash)
            if verbose: print "Successfully read password file"
        except:
            pass
        
    # do we have to prompt?
    if imappassword is None:
        if not interactive:
          errorexit("You need to specify your imap password and save it with the --savepw switch", exitcodeok)
        imappassword=getpass.getpass("IMAP password for %s@%s: " % (imapuser, imaphost))

    # Should we save it?
    if savepw:
        f=open(passwordfilename, "wb+")
        try:
            os.chmod(passwordfilename, 0600)
        except:
            pass
        f.write(hexof(setpw(imappassword, passwordhash)))
        f.close()

# Retrieve the entire message
def getmessage(uid, append_to=None):
    res = imap.uid("FETCH", uid, "(RFC822)")
    assertok(res, 'uid fetch', uid, '(RFC822)')
    if res[0]!="OK":
        assertok(res, 'uid fetch', uid, '(RFC822)')
        try:
            body=res[1][0][1]
        except:
            if verbose:
                print "Confused - rfc822 fetch gave "+`res`
                print "The message was probably deleted while we are running"
            if append_to:
                append_to.append(uid)
    else:
      body=res[1][0][1]
    return body

# This function makes sure that each lines ends in <CR><LF>
# SpamAssassin strips out the <CR> normally
crnlre=re.compile("([^\r])\n", re.DOTALL)
def crnlify(text):
    # we have to do it twice to work right since the re includes
    # the char preceding \n
    return re.sub(crnlre, "\\1\r\n", re.sub(crnlre, "\\1\r\n", text))

# This function checks that the return code is OK
# It also prints out what happened (which would end
# up /dev/null'ed in non-verbose mode)
def assertok(res,*args):
    if verbose:
        print `args`, "=", res
    if res[0]!="OK":
        errorexit("\n%s returned %s - aborting\n" % (`args`, res ), exitcodeimap)

# Main code starts here
if usessl:
    imap=imaplib.IMAP4_SSL(imaphost, imapport)
else:
    imap=imaplib.IMAP4(imaphost,imapport)

# Authenticate (only simple supported)
res=imap.login(imapuser, imappassword)
assertok(res, "login",imapuser, 'xxxxxxxx')

# Spamassassion training
if learnspambox:
  if verbose: print "Teach SPAM to SA from:", learnspambox
  res=imap.select(learnspambox, 0)
  assertok(res, 'select', learnspambox)
  s_tolearn = int(res[1][0])
  s_learnt = 0
  typ, uids = imap.uid("SEARCH", None, "ALL")
  uids = uids[0].split()
  for u in uids:
      body = getmessage(u)
      p=Popen(["spamc", "--learntype=spam"], stdin = PIPE, stdout = PIPE, close_fds = True)
      try:
        out = p.communicate(body)[0]
      except:
        continue
      code = p.returncode
      if code == 69 or code == 74:
        errorexit("spamd is missconfigured (use --allow-tell)")
      p.stdin.close()
      if not out.strip() == alreadylearnt: s_learnt += 1
      if verbose: print u, out
      if learnthendestroy:
        res = imap.uid("STORE", u, spamflagscmd, "(\\Deleted)")
        assertok(res, "uid store", u, spamflagscmd, "(\\Deleted)")
  if expunge:
    imap.expunge()

if learnhambox:
  if verbose: print "Teach HAM to SA from:", learnhambox
  res=imap.select(learnhambox, 0)
  assertok(res, 'select', learnhambox)
  h_tolearn = int(res[1][0])
  h_learnt = 0
  typ, uids = imap.uid("SEARCH", None, "ALL")
  uids = uids[0].split()
  for u in uids:
      body = getmessage(u)
<<<<<<< HEAD
      p=Popen(["spamc", "--learntype=ham", "--max-size=15728640"], stdin = PIPE, stdout = PIPE, close_fds = True)
      out = p.communicate(body)[0]
=======
      p=Popen(["spamc", "--learntype=ham"], stdin = PIPE, stdout = PIPE, close_fds = True)
      try:
        out = p.communicate(body)[0]
      except:
        continue
      code = p.returncode
      if code == 69 or code == 74:
        errorexit("spamd is missconfigured (use --allow-tell)")
>>>>>>> 41bef8e2
      p.stdin.close()
      if not out.strip() == alreadylearnt: h_learnt += 1
      if verbose: print u, out
      if movehamto:
        res=imap.uid("COPY", u, movehamto)
        assertok(res, "uid copy", u, movehamto)
      if learnthendestroy or movehamto:
        res = imap.uid("STORE", u, spamflagscmd, "(\\Deleted)")
        assertok(res, "uid store", u, spamflagscmd, "(\\Deleted)")
  if expunge or movehamto:
    imap.expunge()

uids=[]

if not teachonly:
  # check spaminbox exists by examining it
  res=imap.select(spaminbox, 1)
  assertok(res, 'select', spaminbox, 1)

  # select inbox
  res=imap.select(imapinbox, 1)
  assertok(res, 'select', imapinbox, 1)

  # get the uids of all mails with a size less then the thresholdsize
  typ, inboxuids = imap.uid("SEARCH", None, "SMALLER", thresholdsize)
  inboxuids = inboxuids[0].split()

  # pastuids keeps track of which uids we have already seen, so
  # that we don't analyze them multiple times. We store its
  # contents between sessions by saving into a file as Python
  # code (makes loading it here real easy since we just source
  # the file)
  pastuids=[]
  try:
    execfile(pastuidsfile)
  except:
    pass
  # remember what pastuids looked like so that we can compare at the end
  origpastuids=pastuids[:]
  
  # filter away uids that was previously scanned
  uids = [u for u in inboxuids if u not in pastuids]

# Keep track of new spam uids
spamlist=[]

# Keep track of spam that is to be deleted
spamdeletelist=[]

# Main loop that iterates over each new uid we haven't seen before
for u in uids:
    # Retrieve the entire message
    body = getmessage(u, pastuids)

    # Feed it to SpamAssassin in test mode
    p=Popen(satest, stdin=PIPE, stdout=PIPE, close_fds=True)
    try:
      score = p.communicate(body)[0]
    except:
      continue
    if score == "0/0\n":
      errorexit("spamc -> spamd error - aborting", exitcodespamc)

    if verbose: print u, "score:", score

    code = p.returncode
    if code == 0:
        # Message is below threshold
        pastuids.append(u)
    else:
        # Message is spam
        if verbose: print u, "is spam"

        if deletehigherthen and float(score.split('/')[0]) > deletehigherthen:
          spamdeletelist.append(u)
          continue
        
        # do we want to include the spam report
        if increport:
            # filter it through sa
            p = Popen(sasave, stdin = PIPE, stdout = PIPE, close_fds=True)
            try:
              body = p.communicate(body)[0]
            except:
              continue
            p.stdin.close()
            body=crnlify(body)
            res=imap.append(spaminbox, None, None, body)
            # The above will fail on some IMAP servers for various reasons.
            # we print out what happened and continue processing
            if res[0]!='OK':
                print `["append", spaminbox, "{body}"]`, "failed for uid "+`u`+": "+`res`+". Leaving original message alone."
                pastuids.append(u)
                continue
        else:
            # just copy it as is
            res=imap.uid("COPY", u, spaminbox)
            assertok(res, "uid copy", u, spaminbox)

        spamlist.append(u)


nummsg=len(uids)
spamdeleted=len(spamdeletelist)
numspam=len(spamlist)+spamdeleted

# If we found any spams, now go and mark the original messages
if numspam or spamdeleted:
    res=imap.select(imapinbox)
    assertok(res, 'select', imapinbox)
    # Only set message flags if there are any
    if len(spamflags)>2:
        for u in spamlist:
            res=imap.uid("STORE", u, spamflagscmd, spamflags)
            assertok(res, "uid store", u, spamflagscmd, spamflags)
            pastuids.append(u)
    # Set flag spam with high score as deleted
    for u in spamdeletelist:
      res=imap.uid("STORE", u, spamflagscmd, "(\\Deleted)")
      assertok(res, "uid store", u, spamflagscmd, "(\\Deleted)")
    if expunge:
      imap.expunge()

if not teachonly:
  # Now tidy up lists of uids
  newpastuids = list(set([u for u in pastuids if u in inboxuids]))

  # only write out pastuids if it has changed
  if newpastuids!=origpastuids:
      f=open(pastuidsfile, "w+")
      try:
          os.chmod(pastuidsfile, 0600)
      except:
          pass
      f.write("pastuids=")
      f.write(`newpastuids`)
      f.write("\n")
      f.close()

# sign off
imap.logout()
del imap


if stats:
  if learnspambox:
    print "%d/%d spams learnt" % (s_learnt, s_tolearn)
  if learnhambox:
    print "%d/%d hams learnt" % (h_learnt, h_tolearn)
  if not teachonly:
    print "%d spams found in %d messages" % (numspam, nummsg)
  if not teachonly:
    print "%d/%d was automaticaly deleted" % (spamdeleted, numspam)

if exitcodes and nummsg:
    res=0
    if numspam==0:
        sys.exit(exitcodenewmsgs)
    if numspam==nummsg:
        sys.exit(exitcodenewspam)
    sys.exit(exitcodenewmsgspam)

sys.exit(exitcodeok)<|MERGE_RESOLUTION|>--- conflicted
+++ resolved
@@ -450,10 +450,6 @@
   uids = uids[0].split()
   for u in uids:
       body = getmessage(u)
-<<<<<<< HEAD
-      p=Popen(["spamc", "--learntype=ham", "--max-size=15728640"], stdin = PIPE, stdout = PIPE, close_fds = True)
-      out = p.communicate(body)[0]
-=======
       p=Popen(["spamc", "--learntype=ham"], stdin = PIPE, stdout = PIPE, close_fds = True)
       try:
         out = p.communicate(body)[0]
@@ -462,7 +458,6 @@
       code = p.returncode
       if code == 69 or code == 74:
         errorexit("spamd is missconfigured (use --allow-tell)")
->>>>>>> 41bef8e2
       p.stdin.close()
       if not out.strip() == alreadylearnt: h_learnt += 1
       if verbose: print u, out
